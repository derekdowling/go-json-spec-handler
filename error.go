package jsh

import (
	"fmt"
	"net/http"
	"strings"
)

/*
DefaultError can be customized in order to provide a more customized error
Detail message when an Internal Server Error occurs. Optionally, you can modify
a returned jsh.Error before sending it as a response as well.
*/
var DefaultErrorDetail = "Request failed, something went wrong."

// DefaultTitle can be customized to provide a more customized ISE Title
var DefaultErrorTitle = "Internal Server Error"

/*
Error consists of a number of contextual attributes to make conveying
certain error type simpler as per the JSON API specification:
http://jsonapi.org/format/#error-objects

	error := &jsh.Error{
		Title: "Authentication Failure",
		Detail: "Category 4 Username Failure",
		Status: 401
	}

	jsh.Send(w, r, error)
*/
type Error struct {
	Title  string `json:"title"`
	Detail string `json:"detail"`
	Status int    `json:"status"`
	Source struct {
		Pointer string `json:"pointer"`
	} `json:"source"`
	ISE string `json:"-"`
}

/*
Error will print an internal server error if set, or default back to the SafeError()
format if not. As usual, err.Error() should not be considered safe for presentation
to the end user, use err.SafeError() instead.
*/
func (e *Error) Error() string {
<<<<<<< HEAD
	if e.ISE != "" {
		return e.ISE
=======
	err := "Errors: "
	for _, m := range e.Objects {
		err = strings.Join([]string{err, fmt.Sprintf("%s;", m.Error())}, "\n")
	}
	return err
}

// Status returns the HTTP Code of the first Error Object, or 0 if none
func (e *Error) Status() int {
	if len(e.Objects) > 0 {
		return e.Objects[0].Status
	}

	return 0
}

// Internal prints a formatted error list including ISE's, useful for debugging
func (e *Error) Internal() string {
	err := "Errors:"
	for _, m := range e.Objects {
		err = strings.Join([]string{err, fmt.Sprintf("%s;", m.Internal())}, "\n")
	}
	return err
}

// Add first validates the error, and then appends it to the ErrorList
func (e *Error) Add(object *ErrorObject) *Error {
	err := validateError(object)
	if err != nil {
		return err
>>>>>>> 46894e8c
	}

	return e.SafeError()
}

/*
SafeError is a formatted error string that does not include an associated internal
server error such that it is safe to return this error message to an end user.
*/
func (e *Error) SafeError() string {
	msg := fmt.Sprintf("%s: %s", e.Title, e.Detail)
	if e.Source.Pointer != "" {
		msg += fmt.Sprintf("Source.Pointer: %s", e.Source.Pointer)
	}

	return msg
}

/*
Validate ensures that the an error meets all JSON API criteria.
*/
func (e *Error) Validate(r *http.Request, response bool) *Error {

	if e.Status < 400 || e.Status > 600 {
		return ISE(fmt.Sprintf("Invalid HTTP Status for error %+v\n", e))
	} else if e.Status == 422 && e.Source.Pointer == "" {
		return ISE(fmt.Sprintf("Source Pointer must be set for 422 Status errors"))
	}

	return nil
}

/*
ISE is a convenience function for creating a ready-to-go Internal Service Error
response. The message you pass in is set to the ErrorObject.ISE attribute so you
can gracefully log ISE's internally before sending them.
*/
func ISE(internalMessage string) *Error {
	return &Error{
		Title:  DefaultErrorTitle,
		Detail: DefaultErrorDetail,
		Status: http.StatusInternalServerError,
		ISE:    internalMessage,
	}
}

/*
InputError creates a properly formatted HTTP Status 422 error with an appropriate
user safe message. The parameter "attribute" will format err.Source.Pointer to be
"/data/attributes/<attribute>".
*/
func InputError(msg string, attribute string) *Error {
	err := &Error{
		Title:  "Invalid Attribute",
		Detail: msg,
		Status: 422,
	}

	// Assign this after the fact, easier to do
	err.Source.Pointer = fmt.Sprintf("/data/attributes/%s", strings.ToLower(attribute))

	return err
}

// SpecificationError is used whenever the Client violates the JSON API Spec
func SpecificationError(detail string) *Error {
	return &Error{
		Title:  "JSON API Specification Error",
		Detail: detail,
		Status: http.StatusNotAcceptable,
	}
}

// NotFound returns a 404 formatted error
func NotFound(resourceType string, id string) *Error {
	return &Error{
		Title:  "Not Found",
		Detail: fmt.Sprintf("No resource of type '%s' exists for ID: %s", resourceType, id),
		Status: http.StatusNotFound,
	}
}<|MERGE_RESOLUTION|>--- conflicted
+++ resolved
@@ -45,41 +45,8 @@
 to the end user, use err.SafeError() instead.
 */
 func (e *Error) Error() string {
-<<<<<<< HEAD
 	if e.ISE != "" {
-		return e.ISE
-=======
-	err := "Errors: "
-	for _, m := range e.Objects {
-		err = strings.Join([]string{err, fmt.Sprintf("%s;", m.Error())}, "\n")
-	}
-	return err
-}
-
-// Status returns the HTTP Code of the first Error Object, or 0 if none
-func (e *Error) Status() int {
-	if len(e.Objects) > 0 {
-		return e.Objects[0].Status
-	}
-
-	return 0
-}
-
-// Internal prints a formatted error list including ISE's, useful for debugging
-func (e *Error) Internal() string {
-	err := "Errors:"
-	for _, m := range e.Objects {
-		err = strings.Join([]string{err, fmt.Sprintf("%s;", m.Internal())}, "\n")
-	}
-	return err
-}
-
-// Add first validates the error, and then appends it to the ErrorList
-func (e *Error) Add(object *ErrorObject) *Error {
-	err := validateError(object)
-	if err != nil {
-		return err
->>>>>>> 46894e8c
+		return fmt.Sprintf("HTTP %d - %s", e.Status, e.ISE)
 	}
 
 	return e.SafeError()
@@ -90,7 +57,7 @@
 server error such that it is safe to return this error message to an end user.
 */
 func (e *Error) SafeError() string {
-	msg := fmt.Sprintf("%s: %s", e.Title, e.Detail)
+	msg := fmt.Sprintf("HTTP %d: %s - %s", e.Status, e.Title, e.Detail)
 	if e.Source.Pointer != "" {
 		msg += fmt.Sprintf("Source.Pointer: %s", e.Source.Pointer)
 	}
