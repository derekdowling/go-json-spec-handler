package jsc

import (
	"net/http"
	"net/http/httptest"
	"testing"

	. "github.com/smartystreets/goconvey/convey"
)

func TestGet(t *testing.T) {

	api := testAPI()
	server := httptest.NewServer(api)
	defer server.Close()

	baseURL := server.URL

<<<<<<< HEAD
		resource := jshapi.NewMockResource("test", 1, nil)
		server := httptest.NewServer(resource)
		baseURL := server.URL
=======
	Convey("Get Tests", t, func() {
>>>>>>> 46894e8c

		Convey("->Get()", func() {
			json, resp, err := Get(baseURL + "/tests/1")

			So(err, ShouldBeNil)
			So(resp.StatusCode, ShouldEqual, http.StatusOK)
			So(json.HasErrors(), ShouldBeFalse)
			So(json.HasData(), ShouldBeTrue)
		})

		Convey("->GetList()", func() {

			Convey("should handle an object listing request", func() {
				json, resp, err := List(baseURL, "test")

				So(err, ShouldBeNil)
				So(resp.StatusCode, ShouldEqual, http.StatusOK)
				So(json.HasErrors(), ShouldBeFalse)
				So(json.HasData(), ShouldBeTrue)
			})
		})

		Convey("->GetObject()", func() {

			Convey("should handle a specific object request", func() {
				json, resp, err := Fetch(baseURL, "test", "1")

				So(err, ShouldBeNil)
				So(resp.StatusCode, ShouldEqual, http.StatusOK)
				So(json.HasErrors(), ShouldBeFalse)
				So(json.HasData(), ShouldBeTrue)
				So(json.First().ID, ShouldEqual, "1")
			})
		})
	})
}<|MERGE_RESOLUTION|>--- conflicted
+++ resolved
@@ -16,13 +16,7 @@
 
 	baseURL := server.URL
 
-<<<<<<< HEAD
-		resource := jshapi.NewMockResource("test", 1, nil)
-		server := httptest.NewServer(resource)
-		baseURL := server.URL
-=======
 	Convey("Get Tests", t, func() {
->>>>>>> 46894e8c
 
 		Convey("->Get()", func() {
 			json, resp, err := Get(baseURL + "/tests/1")
