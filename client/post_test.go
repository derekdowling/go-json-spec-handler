--- conflicted
+++ resolved
@@ -15,15 +15,10 @@
 		"foo": "bar",
 	}
 
-<<<<<<< HEAD
-	mock := jshapi.NewMockResource("test", 0, attrs)
-	server := httptest.NewServer(mock)
-=======
 	api := testAPI()
 	server := httptest.NewServer(api)
 	defer server.Close()
 
->>>>>>> 46894e8c
 	baseURL := server.URL
 
 	Convey("Post Tests", t, func() {
